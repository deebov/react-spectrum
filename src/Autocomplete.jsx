import classNames from 'classnames';
import React, { Component } from 'react';
import ReactSelect from 'react-select';
import Tag from './Tag';

import './Autocomplete.styl';

export default class Autocomplete extends Component {
<<<<<<< HEAD
  onChange = (...args) => {
    if (this.props.onChange) {
      this.props.onChange.apply(this, args);
    }

    this.refs.select.closeMenu();
  }
=======
  static defaultProps = {
    multiple: false,
    noResultsText: 'No matching results.'
  };
>>>>>>> a0d9cabf

  valuesComponent({ value, onClick, onRemove, disabled }) {
    return (
      <Tag
        onClose={ (e) => onRemove(value, e) }
        closable
        disabled={ disabled }
        onMouseDown={ (e) => onClick(value, e) }
      >
        { value.label }
      </Tag>
    );
  }

  render() {
    const {
      multiple,
      multi,
      noResultsText,
      className,
      ...otherProps
    } = this.props;

    const multiSelect = multiple || multi;

    return (
      <ReactSelect
<<<<<<< HEAD
        ref="select"
        { ...this.props }
=======
>>>>>>> a0d9cabf
        className={
          classNames(className, 'coral-Autocomplete')
        }
        tabSelectsValue={ false }
        clearable={ false }
        autosize={ false }
        multi={ multiSelect }
        noResultsText={ <em>{ noResultsText }</em> }
        classAdditions={ {
          'Select-control':
            'coral-InputGroup coral-InputGroup--block coral-Autocomplete-inputGroup',
          'Select-loading': 'coral-Wait',
          'Select-input': 'coral-InputGroup-input coral-DecoratedTextfield',
          'Select-input-icon':
            'coral-Icon coral-DecoratedTextfield-icon coral-Autocomplete-icon coral-Icon--sizeXS',
          'Select-input-field':
            'coral-DecoratedTextfield-input coral-Autocomplete-input coral-Textfield',
          'Select-arrow-zone': 'coral-InputGroup-button',
          'Select-arrow':
            'coral-Button coral-Button--secondary coral-Button--square coral-Autocomplete-trigger',
          'Select-arrow-icon': 'coral-Icon coral-Icon--chevronDown coral-Icon--sizeXS',
          'Select-menu-outer': 'coral-Overlay coral-Autocomplete-overlay',
          'Select-menu': 'coral-BasicList coral-ButtonList coral-Autocomplete-selectList',
          'Select-option': 'coral-BasicList-item coral-ButtonList-item',
          'Select-values': 'coral-TagList coral-Autocomplete-tagList',
          'Select-noresults': 'coral-BasicList-item coral-ButtonList-item'
        } }
        onValueClick={ this.props.onValueClick || (() => {}) }
<<<<<<< HEAD
        onChange={ this.onChange }
        valueComponent={ (this.props.multiple || this.props.multi) && this.valuesComponent }
=======
        valueComponent={ multiSelect && this.valuesComponent }
        { ...otherProps }
>>>>>>> a0d9cabf
      />
    );
  }
}<|MERGE_RESOLUTION|>--- conflicted
+++ resolved
@@ -6,7 +6,11 @@
 import './Autocomplete.styl';
 
 export default class Autocomplete extends Component {
-<<<<<<< HEAD
+  static defaultProps = {
+    multiple: false,
+    noResultsText: 'No matching results.'
+  };
+
   onChange = (...args) => {
     if (this.props.onChange) {
       this.props.onChange.apply(this, args);
@@ -14,12 +18,6 @@
 
     this.refs.select.closeMenu();
   }
-=======
-  static defaultProps = {
-    multiple: false,
-    noResultsText: 'No matching results.'
-  };
->>>>>>> a0d9cabf
 
   valuesComponent({ value, onClick, onRemove, disabled }) {
     return (
@@ -47,11 +45,7 @@
 
     return (
       <ReactSelect
-<<<<<<< HEAD
         ref="select"
-        { ...this.props }
-=======
->>>>>>> a0d9cabf
         className={
           classNames(className, 'coral-Autocomplete')
         }
@@ -80,13 +74,8 @@
           'Select-noresults': 'coral-BasicList-item coral-ButtonList-item'
         } }
         onValueClick={ this.props.onValueClick || (() => {}) }
-<<<<<<< HEAD
         onChange={ this.onChange }
-        valueComponent={ (this.props.multiple || this.props.multi) && this.valuesComponent }
-=======
-        valueComponent={ multiSelect && this.valuesComponent }
         { ...otherProps }
->>>>>>> a0d9cabf
       />
     );
   }
