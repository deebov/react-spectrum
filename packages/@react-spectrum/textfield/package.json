--- conflicted
+++ resolved
@@ -27,7 +27,6 @@
     "url": "https://github.com/adobe/react-spectrum"
   },
   "dependencies": {
-<<<<<<< HEAD
     "@babel/runtime": "^7.6.2",
     "@react-aria/focus": "^3.0.0-alpha.1",
     "@react-aria/i18n": "^3.0.0-alpha.1",
@@ -37,23 +36,11 @@
     "@react-spectrum/utils": "^3.0.0-alpha.1",
     "@react-stately/textfield": "^3.0.0-alpha.1",
     "@react-types/textfield": "^3.0.0-alpha.1",
-    "@react/react-spectrum": "^2.24.0",
-    "@spectrum-icons/workflow": "^3.0.0-alpha.0"
+    "@spectrum-icons/workflow": "^3.0.0-alpha.0",
+    "@react/react-spectrum": "^2.25.0"
   },
   "devDependencies": {
     "@adobe/spectrum-css-temp": "^3.0.0-alpha.1"
-=======
-    "@adobe/spectrum-css-temp": "^3.0.0",
-    "@react/react-spectrum": "^2.0.0",
-    "@react-aria/focus": "^3.0.0",
-    "@react-aria/i18n": "^3.0.0",
-    "@react-aria/utils": "^3.0.0",
-    "@react-aria/textfield": "^3.0.0",
-    "@react-spectrum/provider": "^3.0.0",
-    "@react-spectrum/utils": "^3.0.0",
-    "@react-types/textfield": "^3.0.0",
-    "@spectrum-icons/workflow": "^3.0.0"
->>>>>>> ed696be3
   },
   "peerDependencies": {
     "react": "^16.8.0"
