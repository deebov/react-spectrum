--- conflicted
+++ resolved
@@ -25,12 +25,6 @@
 import {useActionGroupItem} from '@react-aria/actiongroup';
 import {useProviderProps} from '@react-spectrum/provider';
 
-<<<<<<< HEAD
-/**
- * An ActionGroup is a grouping of ActionButtons that are related to one another.
- */
-=======
->>>>>>> fbb0e933
 function ActionGroup<T extends object>(props: SpectrumActionGroupProps<T>, ref: DOMRef<HTMLDivElement>) {
   props = useProviderProps(props);
 
