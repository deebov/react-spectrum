--- conflicted
+++ resolved
@@ -239,7 +239,8 @@
   let handlers = {
     onKeyDown,
     onFocus,
-    onBlur
+    onBlur,
+    tabIndex: -1 // todo put in right place
   };
 
   if (shouldTypeAhead) {
@@ -252,15 +253,6 @@
   }
 
   return {
-<<<<<<< HEAD
     collectionProps: handlers
-=======
-    collectionProps: mergeProps(typeSelectProps, {
-      tabIndex: -1,
-      onKeyDown,
-      onFocus,
-      onBlur
-    })
->>>>>>> d370de4e
   };
 }