--- conflicted
+++ resolved
@@ -59,13 +59,8 @@
 
   // Focus the associated DOM node when this item becomes the focusedKey
   let isFocused = itemKey === manager.focusedKey;
-<<<<<<< HEAD
-  useEffect(() => {
-    if (isFocused && manager.isFocused && !shouldUseVirtualFocus && document.activeElement !== itemRef.current) {
-=======
   useLayoutEffect(() => {
     if (isFocused && manager.isFocused && document.activeElement !== itemRef.current) {
->>>>>>> 504f158e
       focusWithoutScrolling(itemRef.current);
     }
   }, [itemRef, isFocused, manager.focusedKey, manager.isFocused, shouldUseVirtualFocus]);
