--- conflicted
+++ resolved
@@ -20,14 +20,10 @@
   isDisabled?: boolean
 }
 
-<<<<<<< HEAD
 /**
  * Used to make an element focusable and capable of auto focus.
  */
-export function useFocusable(props: FocusableOptions, domRef?: RefObject<HTMLElement>) {
-=======
 export function useFocusable(props: FocusableOptions, domRef: RefObject<HTMLElement>) {
->>>>>>> fbb0e933
   let {focusProps} = useFocus(props);
   let {keyboardProps} = useKeyboard(props);
   let interactions = mergeProps(focusProps, keyboardProps);
