export * from './dom';
export * from './inputs';
export * from './selection';
export * from './positions';
export * from './dnd';
export * from './collections';
export * from './removable';
<<<<<<< HEAD
export * from './localization';
=======
export * from './events';
export * from './dna';
export * from './style';
export * from './refs';
export * from './labelable';
>>>>>>> 14c5536e
<|MERGE_RESOLUTION|>--- conflicted
+++ resolved
@@ -5,12 +5,9 @@
 export * from './dnd';
 export * from './collections';
 export * from './removable';
-<<<<<<< HEAD
-export * from './localization';
-=======
 export * from './events';
 export * from './dna';
 export * from './style';
 export * from './refs';
 export * from './labelable';
->>>>>>> 14c5536e
+export * from './localization';