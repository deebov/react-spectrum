--- conflicted
+++ resolved
@@ -4,20 +4,14 @@
 import {shallow} from 'enzyme';
 
 describe('Link', () => {
-<<<<<<< HEAD
-  it('supports the subtle variation', () => {
-    const tree = shallow(<Link variant="subtle" className="myClass">Testing</Link>);
-    assert(tree.prop('className').indexOf('spectrum-Link--subtle') >= 0);
-
+  it('supports the quiet variation', () => {
+    const tree = shallow(<Link variant="quiet" className="myClass">Testing</Link>);
+    assert(tree.prop('className').indexOf('spectrum-Link--quiet') >= 0);
+    
     // deprecated subtle prop should still work
     tree.setProps({subtle: true, variant: null});
 
-    assert(tree.prop('className').indexOf('spectrum-Link--subtle') >= 0);
-=======
-  it('supports the quiet variation', () => {
-    const tree = shallow(<Link variant="quiet" className="myClass">Testing</Link>);
     assert(tree.prop('className').indexOf('spectrum-Link--quiet') >= 0);
->>>>>>> 327bafb8
   });
 
   it('supports the overBackground variation', () => {
